--- conflicted
+++ resolved
@@ -187,15 +187,10 @@
         if tool.name == "sql_db_query":
             original = tool.run
 
-<<<<<<< HEAD
+
             def run(query: str, **kwargs):
                 _validate_query(query, schema_map)
                 return original(query, **kwargs)
-=======
-            def run(query: str):
-                _validate_query(query, schema_map)
-                return original(query)
->>>>>>> 9f0b1b78
 
             try:
                 tool.run = run
@@ -204,11 +199,8 @@
         if tool.name == "sql_db_schema":
             original = tool.run
 
-<<<<<<< HEAD
+
             def schema_run(table_names: Optional[str] = None, **kwargs):
-=======
-            def schema_run(table_names: Optional[str] = None):
->>>>>>> 9f0b1b78
                 names = (
                     [n.strip() for n in table_names.split(",")]
                     if table_names
@@ -250,15 +242,9 @@
         if tool.name == "sql_db_query":
             original = tool.run
 
-<<<<<<< HEAD
             def run(query: str, **kwargs):
                 _validate_query(query, schema_map)
                 return original(query, **kwargs)
-=======
-            def run(query: str):
-                _validate_query(query, schema_map)
-                return original(query)
->>>>>>> 9f0b1b78
 
             try:
                 tool.run = run
@@ -267,11 +253,8 @@
         if tool.name == "sql_db_schema":
             original = tool.run
 
-<<<<<<< HEAD
             def schema_run(table_names: Optional[str] = None, **kwargs):
-=======
-            def schema_run(table_names: Optional[str] = None):
->>>>>>> 9f0b1b78
+
                 names = (
                     [n.strip() for n in table_names.split(",")]
                     if table_names
